require('dotenv').config();
const express = require('express');
const cors = require('cors');
const path = require('path');
const { PrismaClient } = require('./generated/prisma');
const swaggerUi = require('swagger-ui-express');
const swaggerJsdoc = require('swagger-jsdoc');
<<<<<<< HEAD
const http = require('http');

// Import WebSocket service
const webSocketService = require('../services/websocket.service');
=======
const imagekit = require('./config/imagekit'); // Added ImageKit initialization
>>>>>>> 76dff8e1

// Routes import
const authRoutes = require('./routes/auth.routes');
const userRoutes = require('./routes/user.routes');
const portfolioRoutes = require('./routes/portfolio.routes');
const bookingRoutes = require('./routes/booking.routes');
const reviewRoutes = require('./routes/review.routes');
const tattooRoutes = require('./routes/tattoo.routes');
const messageRoutes = require('./routes/message.routes');

// Initialize Express app
const app = express();
const PORT = process.env.PORT || 5000;

// Initialize Prisma client
const prisma = new PrismaClient();

// Swagger configuration
const swaggerOptions = {
  definition: {
    openapi: '3.0.0',
    info: {
      title: 'TATU API',
      version: '1.0.0',
      description: 'API for TATU - Tattoo Artist Connection Platform',
      contact: {
        name: 'API Support',
        email: 'support@tatu.com',
      },
    },
    servers: [
      {
        url: process.env.BASE_URL || `http://localhost:${PORT}`,
        description: 'API Server',
      },
    ],
    components: {
      securitySchemes: {
        bearerAuth: {
          type: 'http',
          scheme: 'bearer',
          bearerFormat: 'JWT',
        },
      },
    },
  },
  apis: ['./src/routes/*.js', './src/swagger/*.js'], // Path to the API docs
};

const swaggerSpec = swaggerJsdoc(swaggerOptions);

// CORS configuration
const corsOptions = {
  origin: function (origin, callback) {
    // Allow requests with no origin (like mobile apps, curl requests)
    if (!origin) return callback(null, true);
    
    // List of allowed origins
    const allowedOrigins = [
      // Local development
      'http://localhost:3000',
      'http://localhost:8000',
      'http://localhost:8081',
      'http://localhost:19000',
      'http://localhost:19006',
      // Expo development
      'http://127.0.0.1:19000',
      'http://127.0.0.1:19006',
      'exp://',
      // Allow all Expo development client URLs (they have dynamic IPs)
      /^exp:\/\/.*$/,
      /^https:\/\/.*\.expo\.dev$/,
      /^https:\/\/.*\.expo\.io$/,
      // Add frontend production URL when available
      // 'https://your-frontend-url.com'
    ];

    // Check if the origin is allowed
    const isAllowed = allowedOrigins.some(allowedOrigin => {
      if (allowedOrigin instanceof RegExp) {
        return allowedOrigin.test(origin);
      }
      return allowedOrigin === origin;
    });

    if (isAllowed) {
      callback(null, true);
    } else {
      callback(new Error('Not allowed by CORS'));
    }
  },
  credentials: true,
  methods: ['GET', 'POST', 'PUT', 'PATCH', 'DELETE', 'OPTIONS'],
  allowedHeaders: ['Content-Type', 'Authorization']
};

// Middleware
app.use(cors(corsOptions));

// Use json parser only for non-multipart requests
app.use((req, res, next) => {
  if (req.headers['content-type'] && req.headers['content-type'].includes('multipart/form-data')) {
    // Skip json parsing for multipart/form-data
    console.log('Skipping JSON body parser for multipart request');
    next();
  } else {
    // Use JSON parser for regular requests
    express.json()(req, res, next);
  }
});

// Important: Don't use express.json() middleware for multipart/form-data routes
// The multer middleware will handle that

// Serve uploaded files
app.use('/uploads', express.static(path.join(__dirname, '../uploads')));

// Swagger API documentation
app.use('/api-docs', swaggerUi.serve, swaggerUi.setup(swaggerSpec));

// Make Prisma client available in request
app.use((req, res, next) => {
  req.prisma = prisma;
  next();
});

// Routes
app.use('/api/auth', authRoutes);
app.use('/api/users', userRoutes);
app.use('/api/portfolio', portfolioRoutes); // Changed from portfolios to portfolio to match frontend
app.use('/api/bookings', bookingRoutes);
app.use('/api/reviews', reviewRoutes);
app.use('/api/tattoos', tattooRoutes);
app.use('/api/messages', messageRoutes);

// Root route
app.get('/', (req, res) => {
  res.send('TATU API is running. <a href="/api-docs">View API Documentation</a>');
});

// Error handling middleware
app.use((err, req, res, next) => {
  console.error(err.stack);
  res.status(500).json({
    message: 'Something went wrong!',
    error: process.env.NODE_ENV === 'development' ? err.message : undefined
  });
});

// Start server
const server = http.createServer(app);

// Initialize WebSocket service
webSocketService.initialize(server);

server.listen(PORT, '0.0.0.0', () => {
  console.log(`Server running on port ${PORT}`);
  console.log(`API Documentation available at http://localhost:${PORT}/api-docs`);
  console.log(`Server accessible from network at http://192.168.129.3:${PORT}`);
});

// Handle graceful shutdown
process.on('SIGINT', async () => {
  await prisma.$disconnect();
  console.log('Disconnected from database');
  process.exit(0);
});

module.exports = app;<|MERGE_RESOLUTION|>--- conflicted
+++ resolved
@@ -5,14 +5,11 @@
 const { PrismaClient } = require('./generated/prisma');
 const swaggerUi = require('swagger-ui-express');
 const swaggerJsdoc = require('swagger-jsdoc');
-<<<<<<< HEAD
 const http = require('http');
+const imagekit = require('./config/imagekit'); // Added ImageKit initialization
 
 // Import WebSocket service
 const webSocketService = require('../services/websocket.service');
-=======
-const imagekit = require('./config/imagekit'); // Added ImageKit initialization
->>>>>>> 76dff8e1
 
 // Routes import
 const authRoutes = require('./routes/auth.routes');
